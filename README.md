--- conflicted
+++ resolved
@@ -11,15 +11,10 @@
 ## To create the debian package
 ```
 $ git clone https://github.com/dentproject/dentOS.git
-<<<<<<< HEAD
 $ git clone https://github.com/dentproject/petunia.git
 $ cd dentOS
 $ sudo docker/tools/onlbuilder
 $ cd ../petunia
-=======
-$ cd dentOS
-$ sudo docker/tools/onlbuilder
->>>>>>> 996989a6
 $ apt update
 $ apt install python3-pip python3-all -y
 $ pip3 install stdeb
